#pragma once

#include <list>
#include <ostream>

#include "envoy/network/connection.h"

#include "source/common/network/filter_manager_impl.h"

#include "test/mocks/event/mocks.h"
#include "test/mocks/stream_info/mocks.h"

#include "gmock/gmock.h"

namespace Envoy {
namespace Network {

class MockConnectionCallbacks : public ConnectionCallbacks {
public:
  MockConnectionCallbacks();
  ~MockConnectionCallbacks() override;

  // Network::ConnectionCallbacks
  MOCK_METHOD(void, onEvent, (Network::ConnectionEvent event));
  MOCK_METHOD(void, onAboveWriteBufferHighWatermark, ());
  MOCK_METHOD(void, onBelowWriteBufferLowWatermark, ());
};

class MockConnectionBase {
public:
  void raiseEvent(Network::ConnectionEvent event);
  void raiseBytesSentCallbacks(uint64_t num_bytes);
  void runHighWatermarkCallbacks();
  void runLowWatermarkCallbacks();

  static uint64_t next_id_;

  testing::NiceMock<Event::MockDispatcher> dispatcher_;
  std::list<Network::ConnectionCallbacks*> callbacks_;
  std::list<Network::Connection::BytesSentCb> bytes_sent_callbacks_;
  uint64_t id_{next_id_++};
  bool read_enabled_{true};
  testing::NiceMock<StreamInfo::MockStreamInfo> stream_info_;
  std::string local_close_reason_{"unset_local_close_reason"};
  Connection::State state_{Connection::State::Open};
  DetectedCloseType detected_close_type_{DetectedCloseType::Normal};
};

#define DEFINE_MOCK_CONNECTION_MOCK_METHODS                                                        \
  /* Network::Connection */                                                                        \
  MOCK_METHOD(void, addConnectionCallbacks, (ConnectionCallbacks & cb));                           \
  MOCK_METHOD(void, removeConnectionCallbacks, (ConnectionCallbacks & cb));                        \
  MOCK_METHOD(void, addBytesSentCallback, (BytesSentCb cb));                                       \
  MOCK_METHOD(void, addWriteFilter, (WriteFilterSharedPtr filter));                                \
  MOCK_METHOD(void, addFilter, (FilterSharedPtr filter));                                          \
  MOCK_METHOD(void, addReadFilter, (ReadFilterSharedPtr filter));                                  \
  MOCK_METHOD(void, removeReadFilter, (ReadFilterSharedPtr filter));                               \
  MOCK_METHOD(void, enableHalfClose, (bool enabled));                                              \
  MOCK_METHOD(bool, isHalfCloseEnabled, (), (const));                                              \
  MOCK_METHOD(void, close, (ConnectionCloseType type));                                            \
  MOCK_METHOD(void, close, (ConnectionCloseType type, absl::string_view details));                 \
  MOCK_METHOD(DetectedCloseType, detectedCloseType, (), (const));                                  \
  MOCK_METHOD(Event::Dispatcher&, dispatcher, (), (const));                                        \
  MOCK_METHOD(uint64_t, id, (), (const));                                                          \
  MOCK_METHOD(void, hashKey, (std::vector<uint8_t>&), (const));                                    \
  MOCK_METHOD(bool, initializeReadFilters, ());                                                    \
  MOCK_METHOD(std::string, nextProtocol, (), (const));                                             \
  MOCK_METHOD(void, noDelay, (bool enable));                                                       \
  MOCK_METHOD(ReadDisableStatus, readDisable, (bool disable));                                     \
  MOCK_METHOD(void, detectEarlyCloseWhenReadDisabled, (bool));                                     \
  MOCK_METHOD(bool, readEnabled, (), (const));                                                     \
  MOCK_METHOD(ConnectionInfoSetter&, connectionInfoSetter, ());                                    \
  MOCK_METHOD(const ConnectionInfoProvider&, connectionInfoProvider, (), (const));                 \
  MOCK_METHOD(ConnectionInfoProviderSharedPtr, connectionInfoProviderSharedPtr, (), (const));      \
  MOCK_METHOD(absl::optional<Connection::UnixDomainSocketPeerCredentials>,                         \
              unixSocketPeerCredentials, (), (const));                                             \
  MOCK_METHOD(void, setConnectionStats, (const ConnectionStats& stats));                           \
  MOCK_METHOD(Ssl::ConnectionInfoConstSharedPtr, ssl, (), (const));                                \
  MOCK_METHOD(absl::string_view, requestedServerName, (), (const));                                \
  MOCK_METHOD(absl::string_view, ja3Hash, (), (const));                                            \
  MOCK_METHOD(absl::string_view, ja4Hash, (), (const));                                            \
  MOCK_METHOD(State, state, (), (const));                                                          \
  MOCK_METHOD(bool, connecting, (), (const));                                                      \
  MOCK_METHOD(void, write, (Buffer::Instance & data, bool end_stream));                            \
  MOCK_METHOD(void, setBufferLimits, (uint32_t limit));                                            \
  MOCK_METHOD(uint32_t, bufferLimit, (), (const));                                                 \
  MOCK_METHOD(bool, aboveHighWatermark, (), (const));                                              \
  MOCK_METHOD(const ConnectionSocketPtr&, getSocket, (), (const));                                 \
<<<<<<< HEAD
  MOCK_METHOD(void, setSocketReused, (bool value));                                                \
  MOCK_METHOD(bool, isSocketReused, ());                                                           \
=======
>>>>>>> 9a5db8a8
  MOCK_METHOD(const Network::ConnectionSocket::OptionsSharedPtr&, socketOptions, (), (const));     \
  MOCK_METHOD(StreamInfo::StreamInfo&, streamInfo, ());                                            \
  MOCK_METHOD(const StreamInfo::StreamInfo&, streamInfo, (), (const));                             \
  MOCK_METHOD(void, setDelayedCloseTimeout, (std::chrono::milliseconds));                          \
  MOCK_METHOD(absl::string_view, transportFailureReason, (), (const));                             \
  MOCK_METHOD(absl::string_view, localCloseReason, (), (const));                                   \
  MOCK_METHOD(bool, startSecureTransport, ());                                                     \
  MOCK_METHOD(absl::optional<std::chrono::milliseconds>, lastRoundTripTime, (), (const));          \
  MOCK_METHOD(void, configureInitialCongestionWindow,                                              \
              (uint64_t bandwidth_bits_per_sec, std::chrono::microseconds rtt), ());               \
  MOCK_METHOD(absl::optional<uint64_t>, congestionWindowInBytes, (), (const));                     \
  MOCK_METHOD(void, dumpState, (std::ostream&, int), (const));                                     \
  MOCK_METHOD(bool, setSocketOption, (Network::SocketOptionName, absl::Span<uint8_t>), ());        \
  MOCK_METHOD(OptRef<const StreamInfo::StreamInfo>, trackedStream, (), (const));

class MockConnection : public Connection, public MockConnectionBase {
public:
  MockConnection();
  ~MockConnection() override;

  DEFINE_MOCK_CONNECTION_MOCK_METHODS;
};

class MockServerConnection : public ServerConnection, public MockConnectionBase {
public:
  MockServerConnection();
  ~MockServerConnection() override;

  DEFINE_MOCK_CONNECTION_MOCK_METHODS;

  // Network::ServerConnection
  MOCK_METHOD(void, setTransportSocketConnectTimeout, (std::chrono::milliseconds, Stats::Counter&));
};

/**
 * NOTE: MockClientConnection duplicated most of MockConnection due to the fact that NiceMock
 *       cannot be reliably used on base class methods.
 */
class MockClientConnection : public ClientConnection, public MockConnectionBase {
public:
  MockClientConnection();
  ~MockClientConnection() override;

  DEFINE_MOCK_CONNECTION_MOCK_METHODS;

  // Network::ClientConnection
  MOCK_METHOD(void, connect, ());
};

/**
 * NOTE: MockFilterManagerConnection duplicated most of MockConnection due to the fact that
 *       NiceMock cannot be reliably used on base class methods.
 */
class MockFilterManagerConnection : public FilterManagerConnection, public MockConnectionBase {
public:
  MockFilterManagerConnection();
  ~MockFilterManagerConnection() override;

  DEFINE_MOCK_CONNECTION_MOCK_METHODS;

  // Network::FilterManagerConnection
  MOCK_METHOD(StreamBuffer, getReadBuffer, ());
  MOCK_METHOD(StreamBuffer, getWriteBuffer, ());
  MOCK_METHOD(void, rawWrite, (Buffer::Instance & data, bool end_stream));
  MOCK_METHOD(void, closeConnection, (ConnectionCloseAction close_action));
};

} // namespace Network
} // namespace Envoy<|MERGE_RESOLUTION|>--- conflicted
+++ resolved
@@ -86,11 +86,6 @@
   MOCK_METHOD(uint32_t, bufferLimit, (), (const));                                                 \
   MOCK_METHOD(bool, aboveHighWatermark, (), (const));                                              \
   MOCK_METHOD(const ConnectionSocketPtr&, getSocket, (), (const));                                 \
-<<<<<<< HEAD
-  MOCK_METHOD(void, setSocketReused, (bool value));                                                \
-  MOCK_METHOD(bool, isSocketReused, ());                                                           \
-=======
->>>>>>> 9a5db8a8
   MOCK_METHOD(const Network::ConnectionSocket::OptionsSharedPtr&, socketOptions, (), (const));     \
   MOCK_METHOD(StreamInfo::StreamInfo&, streamInfo, ());                                            \
   MOCK_METHOD(const StreamInfo::StreamInfo&, streamInfo, (), (const));                             \
