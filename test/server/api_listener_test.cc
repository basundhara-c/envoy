#include <cstdint>
#include <string>
#include <vector>

#include "envoy/config/listener/v3/listener.pb.h"

#include "source/extensions/api_listeners/default_api_listener/api_listener_impl.h"

#include "test/mocks/network/mocks.h"
#include "test/mocks/server/instance.h"
#include "test/mocks/server/listener_component_factory.h"
#include "test/mocks/server/worker.h"
#include "test/mocks/server/worker_factory.h"
#include "test/server/utility.h"
#include "test/test_common/utility.h"

#include "gmock/gmock.h"
#include "gtest/gtest.h"

namespace Envoy {
namespace Server {

using Extensions::ApiListeners::DefaultApiListener::HttpApiListener;
using Extensions::ApiListeners::DefaultApiListener::HttpApiListenerFactory;

class ApiListenerTest : public testing::Test {
protected:
  ApiListenerTest() = default;

  NiceMock<MockInstance> server_;
  NiceMock<MockWorkerFactory> worker_factory_;
};

TEST_F(ApiListenerTest, HttpApiListener) {
  const std::string yaml = R"EOF(
name: test_api_listener
address:
  socket_address:
    address: 127.0.0.1
    port_value: 1234
api_listener:
  api_listener:
    "@type": type.googleapis.com/envoy.extensions.filters.network.http_connection_manager.v3.HttpConnectionManager
    stat_prefix: hcm
    route_config:
      name: api_router
      virtual_hosts:
        - name: api
          domains:
            - "*"
          routes:
            - match:
                prefix: "/"
              route:
                cluster: dynamic_forward_proxy_cluster
  )EOF";

  const envoy::config::listener::v3::Listener config = parseListenerFromV3Yaml(yaml);
  server_.server_factory_context_->cluster_manager_.initializeClusters(
      {"dynamic_forward_proxy_cluster"}, {});
  HttpApiListenerFactory factory;
  auto http_api_listener = factory.create(config, server_, config.name()).value();

  ASSERT_EQ("test_api_listener", http_api_listener->name());
  ASSERT_EQ(ApiListener::Type::HttpApiListener, http_api_listener->type());
  ASSERT_NE(http_api_listener->createHttpApiListener(server_.dispatcher()), nullptr);
}

TEST_F(ApiListenerTest, MobileApiListener) {
  const std::string yaml = R"EOF(
name: test_api_listener
address:
  socket_address:
    address: 127.0.0.1
    port_value: 1234
api_listener:
  api_listener:
    "@type": type.googleapis.com/envoy.extensions.filters.network.http_connection_manager.v3.EnvoyMobileHttpConnectionManager
    config:
      stat_prefix: hcm
      route_config:
        name: api_router
        virtual_hosts:
          - name: api
            domains:
              - "*"
            routes:
              - match:
                  prefix: "/"
                route:
                  cluster: dynamic_forward_proxy_cluster
  )EOF";

  const envoy::config::listener::v3::Listener config = parseListenerFromV3Yaml(yaml);
  server_.server_factory_context_->cluster_manager_.initializeClusters(
      {"dynamic_forward_proxy_cluster"}, {});
  HttpApiListenerFactory factory;
  auto http_api_listener = factory.create(config, server_, config.name()).value();

  ASSERT_EQ("test_api_listener", http_api_listener->name());
  ASSERT_EQ(ApiListener::Type::HttpApiListener, http_api_listener->type());
  ASSERT_NE(http_api_listener->createHttpApiListener(server_.dispatcher()), nullptr);
}

TEST_F(ApiListenerTest, HttpApiListenerThrowsWithBadConfig) {
  const std::string yaml = R"EOF(
name: test_api_listener
address:
  socket_address:
    address: 127.0.0.1
    port_value: 1234
api_listener:
  api_listener:
    "@type": type.googleapis.com/envoy.config.cluster.v3.Cluster
    name: cluster1
    type: EDS
    eds_cluster_config:
      eds_config:
        path_config_source:
          path: eds path
  )EOF";

  const envoy::config::listener::v3::Listener config = parseListenerFromV3Yaml(yaml);

  Protobuf::Any expected_any_proto;
  envoy::config::cluster::v3::Cluster expected_cluster_proto;
  expected_cluster_proto.set_name("cluster1");
  expected_cluster_proto.set_type(envoy::config::cluster::v3::Cluster::EDS);
  expected_cluster_proto.mutable_eds_cluster_config()
      ->mutable_eds_config()
      ->mutable_path_config_source()
      ->set_path("eds path");
  expected_any_proto.PackFrom(expected_cluster_proto);
  HttpApiListenerFactory factory;
  EXPECT_THROW_WITH_MESSAGE(
      factory.create(config, server_, config.name()).IgnoreError(), EnvoyException,
      fmt::format("Unable to unpack as "
                  "envoy.extensions.filters.network.http_connection_manager.v3."
                  "HttpConnectionManager: {}",
                  expected_any_proto.DebugString()));
}

TEST_F(ApiListenerTest, HttpApiListenerShutdown) {
  const std::string yaml = R"EOF(
name: test_api_listener
address:
  socket_address:
    address: 127.0.0.1
    port_value: 1234
api_listener:
  api_listener:
    "@type": type.googleapis.com/envoy.extensions.filters.network.http_connection_manager.v3.HttpConnectionManager
    stat_prefix: hcm
    route_config:
      name: api_router
      virtual_hosts:
        - name: api
          domains:
            - "*"
          routes:
            - match:
                prefix: "/"
              route:
                cluster: dynamic_forward_proxy_cluster
  )EOF";

  const envoy::config::listener::v3::Listener config = parseListenerFromV3Yaml(yaml);
  server_.server_factory_context_->cluster_manager_.initializeClusters(
      {"dynamic_forward_proxy_cluster"}, {});
  HttpApiListenerFactory factory;
  auto http_api_listener = factory.create(config, server_, config.name()).value();

  ASSERT_EQ("test_api_listener", http_api_listener->name());
  ASSERT_EQ(ApiListener::Type::HttpApiListener, http_api_listener->type());
  auto api_listener = http_api_listener->createHttpApiListener(server_.dispatcher());
  ASSERT_NE(api_listener, nullptr);

  Network::MockConnectionCallbacks network_connection_callbacks;
  // TODO(junr03): potentially figure out a way of unit testing this behavior without exposing a
  // ForTest function.
  auto& connection = dynamic_cast<HttpApiListener::ApiListenerWrapper*>(api_listener.get())
                         ->readCallbacks()
                         .connection();
  connection.addConnectionCallbacks(network_connection_callbacks);
  EXPECT_FALSE(connection.lastRoundTripTime().has_value());
  connection.configureInitialCongestionWindow(100, std::chrono::microseconds(123));

  EXPECT_CALL(network_connection_callbacks, onEvent(Network::ConnectionEvent::RemoteClose));
  // Shutting down the ApiListener should raise an event on all connection callback targets.
  api_listener.reset();
}

// Ensure unimplemented functions return an ENVOY_BUG for coverage.
TEST_F(ApiListenerTest, UnimplementedFuctionsTriggerEnvoyBug) {
  const std::string yaml = R"EOF(
name: test_api_listener
address:
  socket_address:
    address: 127.0.0.1
    port_value: 1234
api_listener:
  api_listener:
    "@type": type.googleapis.com/envoy.extensions.filters.network.http_connection_manager.v3.HttpConnectionManager
    stat_prefix: hcm
    route_config:
      name: api_router
      virtual_hosts:
        - name: api
          domains:
            - "*"
          routes:
            - match:
                prefix: "/"
              route:
                cluster: dynamic_forward_proxy_cluster
  )EOF";

  const envoy::config::listener::v3::Listener config = parseListenerFromV3Yaml(yaml);
  server_.server_factory_context_->cluster_manager_.initializeClusters(
      {"dynamic_forward_proxy_cluster"}, {});
  HttpApiListenerFactory factory;
  auto http_api_listener = factory.create(config, server_, config.name()).value();

  ASSERT_EQ("test_api_listener", http_api_listener->name());
  ASSERT_EQ(ApiListener::Type::HttpApiListener, http_api_listener->type());
  auto api_listener = http_api_listener->createHttpApiListener(server_.dispatcher());
  ASSERT_NE(api_listener, nullptr);
  auto& connection = dynamic_cast<HttpApiListener::ApiListenerWrapper*>(api_listener.get())
                         ->readCallbacks()
                         .connection();

  Network::SocketOptionName sockopt_name;
  int val = 1;
  absl::Span<uint8_t> sockopt_val(reinterpret_cast<uint8_t*>(&val), sizeof(val));

  EXPECT_ENVOY_BUG(connection.setSocketOption(sockopt_name, sockopt_val),
                   "Unexpected function call");

  EXPECT_ENVOY_BUG(connection.enableHalfClose(true), "Unexpected function call");
  EXPECT_ENVOY_BUG(connection.isHalfCloseEnabled(), "Unexpected function call");
}

<<<<<<< HEAD
// Test the new socket management methods added to Network::Connection interface
TEST_F(ApiListenerTest, SyntheticConnectionSocketMethods) {
=======
// Exercise SyntheticReadCallbacks unimplemented methods and PANIC behavior for socket().
TEST_F(ApiListenerTest, SyntheticReadCallbacksUnimplementedMethods) {
>>>>>>> 831ba5bb
  const std::string yaml = R"EOF(
name: test_api_listener
address:
  socket_address:
    address: 127.0.0.1
    port_value: 1234
api_listener:
  api_listener:
    "@type": type.googleapis.com/envoy.extensions.filters.network.http_connection_manager.v3.HttpConnectionManager
    stat_prefix: hcm
    route_config:
      name: api_router
      virtual_hosts:
        - name: api
          domains:
            - "*"
          routes:
            - match:
                prefix: "/"
              route:
                cluster: dynamic_forward_proxy_cluster
  )EOF";

  const envoy::config::listener::v3::Listener config = parseListenerFromV3Yaml(yaml);
  server_.server_factory_context_->cluster_manager_.initializeClusters(
      {"dynamic_forward_proxy_cluster"}, {});
  HttpApiListenerFactory factory;
  auto http_api_listener = factory.create(config, server_, config.name()).value();
<<<<<<< HEAD

  auto api_listener = http_api_listener->createHttpApiListener(server_.dispatcher());
  ASSERT_NE(api_listener, nullptr);
  auto& connection = dynamic_cast<HttpApiListener::ApiListenerWrapper*>(api_listener.get())
                         ->readCallbacks()
                         .connection();

  // Test getSocket() - should PANIC for SyntheticConnection
  EXPECT_DEATH(connection.getSocket(), "not implemented");

  // Test setSocketReused() - should be a no-op for SyntheticConnection
  EXPECT_NO_THROW(connection.setSocketReused(true));
  EXPECT_NO_THROW(connection.setSocketReused(false));

  // Test isSocketReused() - should always return false for SyntheticConnection
  EXPECT_FALSE(connection.isSocketReused());
  connection.setSocketReused(true);
  EXPECT_FALSE(connection.isSocketReused()); // Should still return false
=======
  auto api_listener = http_api_listener->createHttpApiListener(server_.dispatcher());
  ASSERT_NE(api_listener, nullptr);

  // Access SyntheticReadCallbacks through the wrapper.
  auto* wrapper = dynamic_cast<HttpApiListener::ApiListenerWrapper*>(api_listener.get());
  ASSERT_NE(wrapper, nullptr);
  auto& read_callbacks = wrapper->readCallbacks();

  Buffer::OwnedImpl dummy_buffer("x");
  EXPECT_ENVOY_BUG(read_callbacks.continueReading(), "Unexpected call to continueReading");
  EXPECT_ENVOY_BUG(read_callbacks.injectReadDataToFilterChain(dummy_buffer, false),
                   "Unexpected call to injectReadDataToFilterChain");
  EXPECT_ENVOY_BUG(read_callbacks.disableClose(true), "Unexpected call to disableClose");
  EXPECT_ENVOY_BUG(read_callbacks.startUpstreamSecureTransport(),
                   "Unexpected call to startUpstreamSecureTransport");
  EXPECT_EQ(read_callbacks.upstreamHost(), nullptr);
  EXPECT_ENVOY_BUG(read_callbacks.upstreamHost(nullptr), "Unexpected call to upstreamHost");
  EXPECT_DEATH(read_callbacks.socket(), "not implemented");
}

// Verify base address access and drain decision behavior.
TEST_F(ApiListenerTest, NewStreamHandleReturnsDecoderHandle) {
  const std::string yaml = R"EOF(
name: test_api_listener
address:
  socket_address:
    address: 127.0.0.1
    port_value: 1234
api_listener:
  api_listener:
    "@type": type.googleapis.com/envoy.extensions.filters.network.http_connection_manager.v3.HttpConnectionManager
    stat_prefix: hcm
    route_config:
      name: api_router
      virtual_hosts:
        - name: api
          domains:
            - "*"
          routes:
            - match:
                prefix: "/"
              route:
                cluster: dynamic_forward_proxy_cluster
  )EOF";

  const envoy::config::listener::v3::Listener config = parseListenerFromV3Yaml(yaml);
  server_.server_factory_context_->cluster_manager_.initializeClusters(
      {"dynamic_forward_proxy_cluster"}, {});

  HttpApiListenerFactory factory;
  auto http_api_listener = factory.create(config, server_, config.name()).value();
  auto api_listener = http_api_listener->createHttpApiListener(server_.dispatcher());
  ASSERT_NE(api_listener, nullptr);

  testing::NiceMock<Envoy::Http::MockResponseEncoder> response_encoder;
  ON_CALL(response_encoder, getStream())
      .WillByDefault(testing::ReturnRef(response_encoder.stream_));
  ON_CALL(response_encoder, setRequestDecoder(testing::_)).WillByDefault(testing::Return());

  auto decoder_handle = api_listener->newStreamHandle(response_encoder);
  ASSERT_NE(decoder_handle, nullptr);

  // Tear down in safe order.
  decoder_handle.reset();
  api_listener.reset();
}

// Removing callbacks prevents receiving RemoteClose on ApiListenerWrapper destruction.
TEST_F(ApiListenerTest, NoEventAfterCallbackRemovalOnShutdown) {
  const std::string yaml = R"EOF(
name: test_api_listener
address:
  socket_address:
    address: 127.0.0.1
    port_value: 1234
api_listener:
  api_listener:
    "@type": type.googleapis.com/envoy.extensions.filters.network.http_connection_manager.v3.HttpConnectionManager
    stat_prefix: hcm
    route_config:
      name: api_router
      virtual_hosts:
        - name: api
          domains:
            - "*"
          routes:
            - match:
                prefix: "/"
              route:
                cluster: dynamic_forward_proxy_cluster
  )EOF";

  const envoy::config::listener::v3::Listener config = parseListenerFromV3Yaml(yaml);
  server_.server_factory_context_->cluster_manager_.initializeClusters(
      {"dynamic_forward_proxy_cluster"}, {});

  HttpApiListenerFactory factory;
  auto http_api_listener = factory.create(config, server_, config.name()).value();
  auto api_listener = http_api_listener->createHttpApiListener(server_.dispatcher());
  ASSERT_NE(api_listener, nullptr);

  Network::MockConnectionCallbacks network_connection_callbacks;
  auto& connection = dynamic_cast<HttpApiListener::ApiListenerWrapper*>(api_listener.get())
                         ->readCallbacks()
                         .connection();
  connection.addConnectionCallbacks(network_connection_callbacks);
  connection.removeConnectionCallbacks(network_connection_callbacks);

  EXPECT_CALL(network_connection_callbacks, onEvent(testing::_)).Times(0);
  api_listener.reset();
>>>>>>> 831ba5bb
}

} // namespace Server
} // namespace Envoy<|MERGE_RESOLUTION|>--- conflicted
+++ resolved
@@ -240,61 +240,36 @@
   EXPECT_ENVOY_BUG(connection.isHalfCloseEnabled(), "Unexpected function call");
 }
 
-<<<<<<< HEAD
-// Test the new socket management methods added to Network::Connection interface
-TEST_F(ApiListenerTest, SyntheticConnectionSocketMethods) {
-=======
 // Exercise SyntheticReadCallbacks unimplemented methods and PANIC behavior for socket().
 TEST_F(ApiListenerTest, SyntheticReadCallbacksUnimplementedMethods) {
->>>>>>> 831ba5bb
-  const std::string yaml = R"EOF(
-name: test_api_listener
-address:
-  socket_address:
-    address: 127.0.0.1
-    port_value: 1234
-api_listener:
-  api_listener:
-    "@type": type.googleapis.com/envoy.extensions.filters.network.http_connection_manager.v3.HttpConnectionManager
-    stat_prefix: hcm
-    route_config:
-      name: api_router
-      virtual_hosts:
-        - name: api
-          domains:
-            - "*"
-          routes:
-            - match:
-                prefix: "/"
-              route:
-                cluster: dynamic_forward_proxy_cluster
-  )EOF";
-
-  const envoy::config::listener::v3::Listener config = parseListenerFromV3Yaml(yaml);
-  server_.server_factory_context_->cluster_manager_.initializeClusters(
-      {"dynamic_forward_proxy_cluster"}, {});
-  HttpApiListenerFactory factory;
-  auto http_api_listener = factory.create(config, server_, config.name()).value();
-<<<<<<< HEAD
-
-  auto api_listener = http_api_listener->createHttpApiListener(server_.dispatcher());
-  ASSERT_NE(api_listener, nullptr);
-  auto& connection = dynamic_cast<HttpApiListener::ApiListenerWrapper*>(api_listener.get())
-                         ->readCallbacks()
-                         .connection();
-
-  // Test getSocket() - should PANIC for SyntheticConnection
-  EXPECT_DEATH(connection.getSocket(), "not implemented");
-
-  // Test setSocketReused() - should be a no-op for SyntheticConnection
-  EXPECT_NO_THROW(connection.setSocketReused(true));
-  EXPECT_NO_THROW(connection.setSocketReused(false));
-
-  // Test isSocketReused() - should always return false for SyntheticConnection
-  EXPECT_FALSE(connection.isSocketReused());
-  connection.setSocketReused(true);
-  EXPECT_FALSE(connection.isSocketReused()); // Should still return false
-=======
+  const std::string yaml = R"EOF(
+name: test_api_listener
+address:
+  socket_address:
+    address: 127.0.0.1
+    port_value: 1234
+api_listener:
+  api_listener:
+    "@type": type.googleapis.com/envoy.extensions.filters.network.http_connection_manager.v3.HttpConnectionManager
+    stat_prefix: hcm
+    route_config:
+      name: api_router
+      virtual_hosts:
+        - name: api
+          domains:
+            - "*"
+          routes:
+            - match:
+                prefix: "/"
+              route:
+                cluster: dynamic_forward_proxy_cluster
+  )EOF";
+
+  const envoy::config::listener::v3::Listener config = parseListenerFromV3Yaml(yaml);
+  server_.server_factory_context_->cluster_manager_.initializeClusters(
+      {"dynamic_forward_proxy_cluster"}, {});
+  HttpApiListenerFactory factory;
+  auto http_api_listener = factory.create(config, server_, config.name()).value();
   auto api_listener = http_api_listener->createHttpApiListener(server_.dispatcher());
   ASSERT_NE(api_listener, nullptr);
 
@@ -315,6 +290,56 @@
   EXPECT_DEATH(read_callbacks.socket(), "not implemented");
 }
 
+// Test the new socket management methods added to Network::Connection interface
+TEST_F(ApiListenerTest, SyntheticConnectionSocketMethods) {
+  const std::string yaml = R"EOF(
+name: test_api_listener
+address:
+  socket_address:
+    address: 127.0.0.1
+    port_value: 1234
+api_listener:
+  api_listener:
+    "@type": type.googleapis.com/envoy.extensions.filters.network.http_connection_manager.v3.HttpConnectionManager
+    stat_prefix: hcm
+    route_config:
+      name: api_router
+      virtual_hosts:
+        - name: api
+          domains:
+            - "*"
+          routes:
+            - match:
+                prefix: "/"
+              route:
+                cluster: dynamic_forward_proxy_cluster
+  )EOF";
+
+  const envoy::config::listener::v3::Listener config = parseListenerFromV3Yaml(yaml);
+  server_.server_factory_context_->cluster_manager_.initializeClusters(
+      {"dynamic_forward_proxy_cluster"}, {});
+  HttpApiListenerFactory factory;
+  auto http_api_listener = factory.create(config, server_, config.name()).value();
+
+  auto api_listener = http_api_listener->createHttpApiListener(server_.dispatcher());
+  ASSERT_NE(api_listener, nullptr);
+  auto& connection = dynamic_cast<HttpApiListener::ApiListenerWrapper*>(api_listener.get())
+                         ->readCallbacks()
+                         .connection();
+
+  // Test getSocket() - should PANIC for SyntheticConnection
+  EXPECT_DEATH(connection.getSocket(), "not implemented");
+
+  // Test setSocketReused() - should be a no-op for SyntheticConnection
+  EXPECT_NO_THROW(connection.setSocketReused(true));
+  EXPECT_NO_THROW(connection.setSocketReused(false));
+
+  // Test isSocketReused() - should always return false for SyntheticConnection
+  EXPECT_FALSE(connection.isSocketReused());
+  connection.setSocketReused(true);
+  EXPECT_FALSE(connection.isSocketReused()); // Should still return false
+}
+
 // Verify base address access and drain decision behavior.
 TEST_F(ApiListenerTest, NewStreamHandleReturnsDecoderHandle) {
   const std::string yaml = R"EOF(
@@ -405,7 +430,6 @@
 
   EXPECT_CALL(network_connection_callbacks, onEvent(testing::_)).Times(0);
   api_listener.reset();
->>>>>>> 831ba5bb
 }
 
 } // namespace Server
